--- conflicted
+++ resolved
@@ -32,7 +32,15 @@
     (->> (gen/generate (s/gen spec))
          (reset-relations db ent-name))))
 
-<<<<<<< HEAD
+(defn assoc-relation
+  "Look up related ent's attr value and assoc with parent ent
+  attr. `:coll` relations will add value to a vector."
+  [gen-data relation-attr relation-val constraints]
+  
+  (if (contains? (relation-attr constraints) :coll)
+    (update gen-data relation-attr #((fnil conj []) % relation-val))
+    (assoc gen-data relation-attr relation-val)))
+
 (defn spec-gen-assoc-relations
   "Next, look up referenced attributes and assign them"
   [db {:keys [ent-name visit-key visit-val]}]
@@ -48,8 +56,6 @@
                                    constraints))
                  visit-val))))
 
-=======
->>>>>>> e5ac6bc5
 (defn spec-gen-merge-overwrites
   "Finally, merge any overwrites specified in the schema or query"
   [db {:keys [ent-name visit-val visit-key visit-query-opts]}]
@@ -67,13 +73,9 @@
     (with-meta merged {:overwritten changed-keys})))
 
 (def spec-gen [spec-gen-generate-ent-val
-<<<<<<< HEAD
                spec-gen-merge-overwrites
                spec-gen-assoc-relations])
-=======
-               sm/assoc-relations-visitor
-               spec-gen-merge-overwrites])
->>>>>>> e5ac6bc5
+
 
 (defn ent-db-spec-gen
   "Convenience function to build a new db using the spec-gen mapper
