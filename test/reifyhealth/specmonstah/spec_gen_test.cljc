(ns reifyhealth.specmonstah.spec-gen-test
  (:require #?(:clj [clojure.test :refer [deftest is are use-fixtures testing]]
               :cljs [cljs.test :include-macros true :refer [deftest is are use-fixtures testing]])
            [clojure.spec.alpha :as s]
            [clojure.test.check.generators :as gen :include-macros true]
            [reifyhealth.specmonstah.test-data :as td]
            [reifyhealth.specmonstah.core :as sm]
            [reifyhealth.specmonstah.spec-gen :as sg]
            [medley.core :as medley]))

(def gen-data-db (atom []))
(def gen-data-cycle-db (atom []))

(defn reset-dbs [f]
  (reset! gen-data-db [])
  (reset! gen-data-cycle-db [])
  (f))

(use-fixtures :each td/test-fixture reset-dbs)

(defn ids-present?
  [generated]
  (every? pos-int? (map :id (vals generated))))

(defn only-has-ents?
  [generated ent-names]
  (= (set (keys generated))
     (set ent-names)))

(defn ids-match?
  "Reference attr vals equal their referent"
  [generated matches]
  (every? (fn [[ent id-path-map]]
            (every? (fn [[attr id-path-or-paths]]
                      (if (vector? (first id-path-or-paths))
                        (= (set (map (fn [id-path] (get-in generated id-path)) id-path-or-paths))
                           (set (get-in generated [ent attr])))
                        (= (get-in generated id-path-or-paths)
                           (get-in generated [ent attr]))))
                    id-path-map))
          matches))

(deftest test-spec-gen
  (let [gen (sg/ent-db-spec-gen-attr {:schema td/schema} {:todo-list [[1]]})]
    (is (td/submap? {:u0 {:user-name "Luigi"}} gen))
    (is (ids-present? gen))
    (is (ids-match? gen
                    {:tl0 {:created-by-id [:u0 :id]
                           :updated-by-id [:u0 :id]}}))
    (is (only-has-ents? gen #{:tl0 :u0}))))

(deftest test-spec-gen-nested
  (let [gen (sg/ent-db-spec-gen-attr {:schema td/schema} {:project [[:_ {:refs {:todo-list-ids 3}}]]})]
    (is (td/submap? {:u0 {:user-name "Luigi"}} gen))
    (is (ids-present? gen))
    (is (ids-match? gen
                    {:tl0 {:created-by-id [:u0 :id]
                           :updated-by-id [:u0 :id]}
                     :tl1 {:created-by-id [:u0 :id]
                           :updated-by-id [:u0 :id]}
                     :tl2 {:created-by-id [:u0 :id]
                           :updated-by-id [:u0 :id]}
                     :p0  {:created-by-id [:u0 :id]
                           :updated-by-id [:u0 :id]
                           :todo-list-ids [[:tl0 :id]
                                           [:tl1 :id]
                                           [:tl2 :id]]}}))
    (is (only-has-ents? gen #{:tl0 :tl1 :tl2 :u0 :p0}))))

(deftest test-spec-gen-manual-attr
  (testing "Manual attribute setting for non-reference field"
    (let [gen (sg/ent-db-spec-gen-attr {:schema td/schema} {:todo [[:_ {:spec-gen {:todo-title "pet the dog"}}]]})]
      (is (td/submap? {:u0 {:user-name "Luigi"}
                       :t0 {:todo-title "pet the dog"}}
                      gen))
      (is (ids-present? gen))
      (is (ids-match? gen
                      {:tl0 {:created-by-id [:u0 :id]
                             :updated-by-id [:u0 :id]}
                       :t0  {:created-by-id [:u0 :id]
                             :updated-by-id [:u0 :id]
                             :todo-list-id  [:tl0 :id]}}))
      (is (only-has-ents? gen #{:tl0 :t0 :u0}))))
  
  (testing "Manual attribute setting for reference field"
    (let [gen (sg/ent-db-spec-gen-attr {:schema td/schema} {:todo [[:_ {:spec-gen {:created-by-id 1}}]]})]
      (is (td/submap? {:u0 {:user-name "Luigi"}
                       :t0 {:created-by-id 1}}
                      gen))
      (is (ids-present? gen))
      (is (ids-match? gen
                      {:tl0 {:created-by-id [:u0 :id]
                             :updated-by-id [:u0 :id]}
                       :t0  {:updated-by-id [:u0 :id]
                             :todo-list-id  [:tl0 :id]}}))
      (is (only-has-ents? gen #{:tl0 :t0 :u0})))))

(deftest test-spec-gen-omit
  (testing "Ref not created and attr is not present when omitted"
    (let [gen (sg/ent-db-spec-gen-attr {:schema td/schema} {:todo-list [[:_ {:refs {:created-by-id ::sm/omit
                                                                                    :updated-by-id ::sm/omit}}]]})]
      (is (ids-present? gen))
      (is (only-has-ents? gen #{:tl0}))
      (is (= [:id] (keys (:tl0 gen))))))
  
  (testing "Ref is created when at least 1 field references it, but omitted attrs are still not present"
    (let [gen (sg/ent-db-spec-gen-attr {:schema td/schema} {:todo-list [[:_ {:refs {:updated-by-id ::sm/omit}}]]})]
      (is (td/submap? {:u0 {:user-name "Luigi"}} gen))
      (is (ids-present? gen))
      (is (ids-match? gen
                      {:tl0 {:created-by-id [:u0 :id]}}))
      (is (only-has-ents? gen #{:tl0 :u0}))
      (is (= [:id :created-by-id] (keys (:tl0 gen))))))
  
  (testing "Overwriting value of omitted ref with custom value"
    (let [gen (sg/ent-db-spec-gen-attr {:schema td/schema} {:todo-list [[:_ {:refs     {:updated-by-id ::sm/omit}
                                                                             :spec-gen {:updated-by-id 42}}]]})]
      (is (ids-present? gen))
      (is (= 42 (-> gen :tl0 :updated-by-id)))))

  (testing "Overwriting value of omitted ref with nil"
    (let [gen (sg/ent-db-spec-gen-attr {:schema td/schema} {:todo-list [[:_ {:refs     {:updated-by-id ::sm/omit}
                                                                             :spec-gen {:updated-by-id nil}}]]})]
      (is (ids-present? gen))
      (is (= nil (-> gen :tl0 :updated-by-id))))))

(deftest overwriting
  (testing "Overwriting generated value with query map"
    (let [gen (sg/ent-db-spec-gen-attr {:schema td/schema} {:todo-list [[:_ {:spec-gen {:updated-by-id 42}}]]})]
      (is (ids-present? gen))
      (is (= 42 (-> gen :tl0 :updated-by-id)))))

  (testing "Overwriting generated value with query fn"
    (let [gen (sg/ent-db-spec-gen-attr {:schema td/schema} {:todo-list [[:_ {:spec-gen #(assoc % :updated-by-id :foo)}]]})]
      (is (ids-present? gen))
      (is (= :foo (-> gen :tl0 :updated-by-id)))))

  (testing "Overwriting generated value with schema map"
    (let [gen (sg/ent-db-spec-gen-attr
                {:schema (assoc-in td/schema [:todo :spec-gen :todo-title] "schema title")}
                {:todo [[:_ {:spec-gen #(assoc % :updated-by-id :foo)}]]})]
      (is (ids-present? gen))
      (is (= "schema title" (-> gen :t0 :todo-title)))))

  (testing "Overwriting generated value with schema fn"
    (let [gen (sg/ent-db-spec-gen-attr
                {:schema (assoc-in td/schema [:todo :spec-gen] #(assoc % :todo-title "boop whooop"))}
                {:todo [[:_ {:spec-gen #(assoc % :updated-by-id :foo)}]]})]
      (is (ids-present? gen))
      (is (= "boop whooop" (-> gen :t0 :todo-title))))))

(deftest test-idempotency
  (testing "Gen traversal won't replace already generated data with newly generated data"
    (let [gen-fn     #(sg/ent-db-spec-gen % {:todo [[:t0 {:spec-gen {:todo-title "pet the dog"}}]]})
          first-pass (gen-fn {:schema td/schema})]
      (is (= (:data first-pass)
             (:data (gen-fn first-pass)))))))

<<<<<<< HEAD
(deftest test-coll-relval-order
  (testing "When a relation has a `:coll` constraint, order its vals correctly")
  (let [gen (sg/ent-db-spec-gen-attr {:schema td/schema} {:project [[:_ {:refs {:todo-list-ids 3}}]]})]
    (is (td/submap? {:u0 {:user-name "Luigi"}} gen))
    (is (ids-present? gen))
    (is (= (:todo-list-ids (:p0 gen))
           [(:id (:tl0 gen))
            (:id (:tl1 gen))
            (:id (:tl2 gen))]))
    (is (only-has-ents? gen #{:tl0 :tl1 :tl2 :u0 :p0}))))
=======
(deftest test-sets-custom-relation-val
  (let [gen (sg/ent-db-spec-gen-attr {:schema td/schema} {:user      [[:custom-user {:spec-gen {:id 100}}]]
                                                          :todo-list [[:custom-tl {:refs {:created-by-id :custom-user
                                                                                          :updated-by-id :custom-user}}]]})]
    (is (td/submap? {:custom-user {:user-name "Luigi"
                                   :id        100}}
                    gen))
    (is (ids-present? gen))
    (is (ids-match? gen
                    {:custom-tl {:created-by-id [:custom-user :id]
                                 :updated-by-id [:custom-user :id]}}))
    (is (only-has-ents? gen #{:custom-tl :custom-user}))))

;; testing inserting
>>>>>>> f4de9440

(defn insert
  [{:keys [data] :as db} {:keys [ent-name visit-key attrs]}]
  (swap! gen-data-db conj [(:ent-type attrs) ent-name (sg/spec-gen-ent-attr-key attrs)]))

(deftest test-insert-gen-data
  (-> (sg/ent-db-spec-gen {:schema td/schema} {:todo [[1]]})
      (sm/visit-ents-once :inserted-data insert))

  ;; gen data is something like:
  ;; [[:user :u0 {:id 1 :user-name "Luigi"}]
  ;;  [:todo-list :tl0 {:id 2 :created-by-id 1 :updated-by-id 1}]
  ;;  [:todo :t0 {:id            5
  ;;              :todo-title    "write unit tests"
  ;;              :created-by-id 1
  ;;              :updated-by-id 1
  ;;              :todo-list-id  2}]]
  
  (let [gen-data @gen-data-db]
    (is (= (set (map #(take 2 %) gen-data))
           #{[:user :u0]
             [:todo-list :tl0]
             [:todo :t0]}))

    (let [ent-map (into {} (map #(vec (drop 1 %)) gen-data))]
      (is (td/submap? {:u0 {:user-name "Luigi"}
                       :t0 {:todo-title "write unit tests"}}
                      ent-map))
      (is (ids-present? ent-map))
      (is (ids-match? ent-map
                      {:tl0 {:created-by-id [:u0 :id]
                             :updated-by-id [:u0 :id]}
                       :t0  {:created-by-id [:u0 :id]
                             :updated-by-id [:u0 :id]
                             :todo-list-id  [:tl0 :id]}})))))

(deftest inserts-novel-data
  (testing "Given a db with a todo already added, next call adds a new
  todo that references the same todo list and user"
    (let [db1 (-> (sg/ent-db-spec-gen {:schema td/schema} {:todo [[1]]})
                  (sm/visit-ents-once :inserted-data insert))]
      (-> (sg/ent-db-spec-gen db1 {:todo [[1]]})
          (sm/visit-ents-once :inserted-data insert))

      (let [gen-data @gen-data-db]
        (is (= (set (map #(take 2 %) gen-data))
               #{[:user :u0]
                 [:todo-list :tl0]
                 [:todo :t0]
                 [:todo :t1]}))

        (let [ent-map (into {} (map #(vec (drop 1 %)) gen-data))]
          (is (td/submap? {:u0 {:user-name "Luigi"}
                           :t0 {:todo-title "write unit tests"}
                           :t1 {:todo-title "write unit tests"}}
                           ent-map))
          (is (ids-present? ent-map))
          (is (ids-match? ent-map
                          {:tl0 {:created-by-id [:u0 :id]
                                 :updated-by-id [:u0 :id]}
                           :t0  {:created-by-id [:u0 :id]
                                 :updated-by-id [:u0 :id]
                                 :todo-list-id  [:tl0 :id]}
                           :t1  {:created-by-id [:u0 :id]
                                 :updated-by-id [:u0 :id]
                                 :todo-list-id  [:tl0 :id]}})))))))

(defn insert-cycle
  [db {:keys [ent-name visit-key]}]
  (do (swap! gen-data-cycle-db conj ent-name)
      (sm/ent-attr db ent-name sg/spec-gen-ent-attr-key)))

(deftest handle-cycles-with-constraints-and-reordering
  (testing "todo-list is inserted before todo because todo requires todo-list"
    (-> (sg/ent-db-spec-gen {:schema td/cycle-schema} {:todo [[1]]})
        (sm/visit-ents :insert-cycle insert-cycle))
    (is (= @gen-data-cycle-db
           [:tl0 :t0]))))

(deftest throws-exception-on-2nd-map-ent-attr-try
  (testing "insert-cycle fails because the schema contains a :required cycle"
    (is (thrown-with-msg? #?(:clj clojure.lang.ExceptionInfo
                             :cljs js/Object)
                          #"Can't order ents: check for a :required cycle"
                          (-> (sm/add-ents {:schema {:todo      {:spec        ::todo
                                                                 :relations   {:todo-list-id [:todo-list :id]}
                                                                 :constraints {:todo-list-id #{:required}}
                                                                 :prefix      :t}
                                                     :todo-list {:spec        ::todo-list
                                                                 :relations   {:first-todo-id [:todo :id]}
                                                                 :constraints {:first-todo-id #{:required}}
                                                                 :prefix      :tl}}}
                                           {:todo [[1]]})
                              (sm/visit-ents :insert-cycle insert-cycle))))))<|MERGE_RESOLUTION|>--- conflicted
+++ resolved
@@ -156,7 +156,7 @@
       (is (= (:data first-pass)
              (:data (gen-fn first-pass)))))))
 
-<<<<<<< HEAD
+
 (deftest test-coll-relval-order
   (testing "When a relation has a `:coll` constraint, order its vals correctly")
   (let [gen (sg/ent-db-spec-gen-attr {:schema td/schema} {:project [[:_ {:refs {:todo-list-ids 3}}]]})]
@@ -167,7 +167,7 @@
             (:id (:tl1 gen))
             (:id (:tl2 gen))]))
     (is (only-has-ents? gen #{:tl0 :tl1 :tl2 :u0 :p0}))))
-=======
+
 (deftest test-sets-custom-relation-val
   (let [gen (sg/ent-db-spec-gen-attr {:schema td/schema} {:user      [[:custom-user {:spec-gen {:id 100}}]]
                                                           :todo-list [[:custom-tl {:refs {:created-by-id :custom-user
@@ -182,8 +182,6 @@
     (is (only-has-ents? gen #{:custom-tl :custom-user}))))
 
 ;; testing inserting
->>>>>>> f4de9440
-
 (defn insert
   [{:keys [data] :as db} {:keys [ent-name visit-key attrs]}]
   (swap! gen-data-db conj [(:ent-type attrs) ent-name (sg/spec-gen-ent-attr-key attrs)]))
